#!/usr/bin/perl
#
# Copyright (c) 2008 Red Hat, Inc.
#
# This software is licensed to you under the GNU General Public License,
# version 2 (GPLv2). There is NO WARRANTY for this software, express or
# implied, including the implied warranties of MERCHANTABILITY or FITNESS
# FOR A PARTICULAR PURPOSE. You should have received a copy of GPLv2
# along with this software; if not, see
# http://www.gnu.org/licenses/old-licenses/gpl-2.0.txt.
#
# Red Hat trademarks are not licensed under GPLv2. No permission is
# granted to use or replicate Red Hat trademarks that are incorporated
# in this software or its documentation.
#
#
# $Id$

use strict;
use warnings;

use Getopt::Long;
use English;
use RHN::SatInstall;

use File::Spec;
use File::Copy;
use IPC::Open3;
use Spacewalk::Setup;
use Symbol qw(gensym);

my $usage = "usage: $0 --host=<databaseHost> --user=<username> --password=<password> --database=<databaseName> --schema-deploy-file=<filename>"
  . " [ --log=<logfile> ] [ --clear-db ] [ --nofork ] [ --postgresql ] [ --help ]\n";

my $user = '';
my $password = '';
my $database = '';
my $host = '';

my $schema_deploy_file = '';
my $log_file;
my $clear_db = 0;
my $nofork = 0;
my $postgresql = 0;
my $help = '';

GetOptions("host=s" => \$host, "user=s" => \$user, "password=s" => \$password, 
    "database=s" => \$database, "schema-deploy-file=s" => \$schema_deploy_file,
    "log=s" => \$log_file, "help" => \$help, "clear-db" => \$clear_db, 
    "postgresql" => \$postgresql, nofork => \$nofork);

if ($help
    or not ($user and $password and $database and $schema_deploy_file)
    or ($postgresql and not $host)) {
  die $usage;
}

if (not $postgresql) {
    my $ORACLE_HOME = qx{dbhome '*'};
    $ENV{PATH} .= ":$ORACLE_HOME/bin";
}

our $lockfile = '/var/lock/subsys/rhn-satellite-db-population';
if (-e $lockfile) {
  warn "lock file $lockfile present...database population already in progress\n";
  $lockfile = undef;
  exit 100;
}

sub clean_lockfile {
	if (defined $lockfile and -e $lockfile) {
		unlink $lockfile;
	}
}
$SIG{TERM} = $SIG{INT} = $SIG{QUIT} = $SIG{HUP} = \&clean_lockfile;
END {
	clean_lockfile();
}

system('/bin/touch', $lockfile);

# Move the old log file out of the way - prefork to avoid race
# condition
if (defined $log_file and -e $log_file) {
  my $backup_file = get_next_backup_filename($log_file);
  my $success = File::Copy::move($log_file, $backup_file);

  unless ($success) {
    die "Error moving log file '$log_file' to '$backup_file': $OS_ERROR";
  }
}

my $pid;

unless ($nofork) {
  $pid = fork();
}

# The parent process will exit so the child can do the work without
# blocking the web UI.
if ($pid) {
  exit 0;
}

if ($clear_db) {
  RHN::SatInstall->clear_db();
}

<<<<<<< HEAD
my $populate_cmd = "";
if ($postgresql) {
    print "*** Installing PostgreSQL schema.\n";
    chdir("/usr/share/spacewalk/schema/postgresql/");
    $populate_cmd = "PGPASSWORD=$password psql -U $user -h $host -d $database -v ON_ERROR_STOP= -f $schema_deploy_file";
}
else {
    print "*** Installing Oracle schema.\n";
    my $dsn = sprintf('%s/%s@%s', $user, $password, $database);
    $populate_cmd = "sqlplus $dsn \@$schema_deploy_file";
}

=======
chdir;
>>>>>>> 2ca05bb1
if (defined $log_file) {
  local *LOGFILE;
  open(LOGFILE, ">", $log_file) or die "Error writing log file '$log_file': $OS_ERROR";
  if (Spacewalk::Setup::have_selinux()) {
    system('/sbin/restorecon', $log_file) == 0 or die "Error running restorecon on $log_file.";
  }
  $pid = open3(gensym, ">&LOGFILE", ">&LOGFILE", $populate_cmd); 
} else {
  $pid = open3(gensym, ">&STDOUT", ">&STDERR", $populate_cmd);
}

waitpid($pid, 0);
exit $? >> 8;

sub get_next_backup_filename {
  my $log_file = shift;
  my ($vol, $dir, $filename) = File::Spec->splitpath($log_file);
  my $index = 0;
  my $backup_file;

  do {
    $index++;
    $backup_file = File::Spec->catfile($dir, $filename . ".$index");
  } while (-e $backup_file);

  return $backup_file;
}<|MERGE_RESOLUTION|>--- conflicted
+++ resolved
@@ -106,7 +106,6 @@
   RHN::SatInstall->clear_db();
 }
 
-<<<<<<< HEAD
 my $populate_cmd = "";
 if ($postgresql) {
     print "*** Installing PostgreSQL schema.\n";
@@ -119,9 +118,7 @@
     $populate_cmd = "sqlplus $dsn \@$schema_deploy_file";
 }
 
-=======
 chdir;
->>>>>>> 2ca05bb1
 if (defined $log_file) {
   local *LOGFILE;
   open(LOGFILE, ">", $log_file) or die "Error writing log file '$log_file': $OS_ERROR";
