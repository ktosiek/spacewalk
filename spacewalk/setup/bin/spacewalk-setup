--- conflicted
+++ resolved
@@ -142,17 +142,11 @@
 Spacewalk::Setup::oracle_upgrade_start_db(\%opts);
 
 if ($opts{'upgrade'}) {
-<<<<<<< HEAD
-  print Spacewalk::Setup::loc("This portion of the $product_name upgrade process has successfully completed.
-Please refer to appropriate upgrade document in /etc/sysconfig/rhn/satellite-upgrade
-for any remaining steps in the process.\n");
-=======
   print Spacewalk::Setup::loc("This portion of the $product_name upgrade process has successfully completed.\n");
   if ($product_name =~ /Satellite/) {
     print Spacewalk::Setup::loc("Please refer to appropriate upgrade document in /etc/sysconfig/rhn/satellite-upgrade\n");
     print Spacewalk::Setup::loc("for any remaining steps in the process.\n");
   }
->>>>>>> 20247199
 } else {
   print Spacewalk::Setup::loc("Installation complete.\n");
   print Spacewalk::Setup::loc("Visit https://%s to create the $product_name administrator account.\n", $answers{hostname});
