--- conflicted
+++ resolved
@@ -8,16 +8,6 @@
 msgstr ""
 "Project-Id-Version: Spacewalk\n"
 "Report-Msgid-Bugs-To: \n"
-<<<<<<< HEAD
-"POT-Creation-Date: 2011-07-19 12:06+0200\n"
-"PO-Revision-Date: 2010-08-28 05:00+0330\n"
-"Last-Translator: Ali Yousefi Sabzevar <aysabzevar@gmail.com>\n"
-"Language-Team: LANGUAGE <LL@li.org>\n"
-"Language: \n"
-"MIME-Version: 1.0\n"
-"Content-Type: text/plain; charset=UTF-8\n"
-"Content-Transfer-Encoding: 8bit\n"
-=======
 "POT-Creation-Date: 2011-07-19 17:38+0200\n"
 "PO-Revision-Date: 2011-03-22 15:40+0000\n"
 "Last-Translator: msuchy <msuchy@redhat.com>\n"
@@ -28,7 +18,6 @@
 "Content-Type: text/plain; charset=UTF-8\n"
 "Content-Transfer-Encoding: 8bit\n"
 "Plural-Forms: nplurals=1; plural=0\n"
->>>>>>> bb6ffadc
 
 #: ../rhnplugin.py:52
 msgid "There was an error communicating with RHN."
@@ -88,14 +77,4 @@
 msgstr "اطلاعات موردنیاز برای ورود به شبکه ردهت ناقص است %s"
 
 #~ msgid "RHN support will be disabled."
-<<<<<<< HEAD
-#~ msgstr "پشتیبانی شبکه ردهت غیر فعال خواهد شد."
-
-#~ msgid "Cleaning"
-#~ msgstr "پاک سازی"
-
-#~ msgid "Either --version, or no commands entered"
-#~ msgstr "یا --version، یا هیچ دستوری وارد نشده"
-=======
-#~ msgstr "پشتیبانی شبکه ردهت غیر فعال خواهد شد."
->>>>>>> bb6ffadc
+#~ msgstr "پشتیبانی شبکه ردهت غیر فعال خواهد شد."