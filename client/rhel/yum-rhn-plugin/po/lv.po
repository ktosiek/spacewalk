# SOME DESCRIPTIVE TITLE.
# Copyright (C) YEAR THE PACKAGE'S COPYRIGHT HOLDER
# This file is distributed under the same license as the PACKAGE package.
#
# Gatis Kalnins <gatis.kalnins@metatrons.lv>, 2006.
# Miroslav Suchý <msuchy@redhat.com>, 2011.
msgid ""
msgstr ""
"Project-Id-Version: Spacewalk\n"
"Report-Msgid-Bugs-To: \n"
<<<<<<< HEAD
"POT-Creation-Date: 2011-07-19 12:06+0200\n"
"PO-Revision-Date: 2006-11-15 17:36+0200\n"
"Last-Translator: Salvis <salvis@no.lv>\n"
"Language-Team: LANGUAGE <LL@li.org>\n"
"Language: \n"
"MIME-Version: 1.0\n"
"Content-Type: text/plain; charset=UTF-8\n"
"Content-Transfer-Encoding: 8bit\n"
=======
"POT-Creation-Date: 2011-07-19 17:38+0200\n"
"PO-Revision-Date: 2011-03-22 15:40+0000\n"
"Last-Translator: msuchy <msuchy@redhat.com>\n"
"Language-Team: Latvian (http://www.transifex.net/projects/p/fedora/team/"
"lv/)\n"
"Language: lv\n"
"MIME-Version: 1.0\n"
"Content-Type: text/plain; charset=UTF-8\n"
"Content-Transfer-Encoding: 8bit\n"
"Plural-Forms: nplurals=3; plural=(n%10==1 && n%100!=11 ? 0 : n != 0 ? 1 : "
"2)\n"
>>>>>>> bb6ffadc

#: ../rhnplugin.py:52
msgid "There was an error communicating with RHN."
msgstr "Notika kļūda kamēr pieslēdzos RHN."

#: ../rhnplugin.py:101
#, fuzzy
msgid "RHN Satellite or RHN Classic support will be disabled."
msgstr "RHN kanāla atbalsts tiks atslēgts."

#. If non-root notify user RHN repo not accessible
#: ../rhnplugin.py:105
msgid ""
"*Note* Red Hat Network repositories are not listed below. You must run this "
"command as root to access RHN repositories."
msgstr ""

#: ../rhnplugin.py:120
msgid "There was an error parsing the RHN proxy settings."
msgstr "Notikusi kļūda izmantojot RHN proxy uzstādījumus."

#: ../rhnplugin.py:134
msgid "This system is not registered with RHN."
msgstr "Šī sistēma nav reģistrēta RHN."

#: ../rhnplugin.py:139
msgid "RHN channel support will be disabled."
msgstr "RHN kanāla atbalsts tiks atslēgts."

#: ../rhnplugin.py:143
msgid "This system is not subscribed to any channels."
msgstr "Šī sistēma nav pierakstīta nevienā kanālā."

#: ../rhnplugin.py:147
msgid ""
"This system may not be a registered to RHN. SystemId could not be acquired.\n"
msgstr ""

#: ../rhnplugin.py:238
msgid "Package profile information could not be sent."
msgstr "Pakas profila informācija nevar tikt nosūtīta."

#: ../rhnplugin.py:246
msgid "Error Message:"
msgstr ""

#: ../rhnplugin.py:247
msgid "Please run rhn_register as root on this client"
msgstr ""

#: ../rhnplugin.py:326
#, python-format
msgid "Missing required login information for RHN: %s"
msgstr ""

#~ msgid "RHN support will be disabled."
<<<<<<< HEAD
#~ msgstr "RHN atbalsts tiks izslēgts."

#~ msgid "Either --version, or no commands entered"
#~ msgstr "Savādāk --version, vai arī komandas nav ievadītas"
=======
#~ msgstr "RHN atbalsts tiks izslēgts."
>>>>>>> bb6ffadc
<|MERGE_RESOLUTION|>--- conflicted
+++ resolved
@@ -8,16 +8,6 @@
 msgstr ""
 "Project-Id-Version: Spacewalk\n"
 "Report-Msgid-Bugs-To: \n"
-<<<<<<< HEAD
-"POT-Creation-Date: 2011-07-19 12:06+0200\n"
-"PO-Revision-Date: 2006-11-15 17:36+0200\n"
-"Last-Translator: Salvis <salvis@no.lv>\n"
-"Language-Team: LANGUAGE <LL@li.org>\n"
-"Language: \n"
-"MIME-Version: 1.0\n"
-"Content-Type: text/plain; charset=UTF-8\n"
-"Content-Transfer-Encoding: 8bit\n"
-=======
 "POT-Creation-Date: 2011-07-19 17:38+0200\n"
 "PO-Revision-Date: 2011-03-22 15:40+0000\n"
 "Last-Translator: msuchy <msuchy@redhat.com>\n"
@@ -29,7 +19,6 @@
 "Content-Transfer-Encoding: 8bit\n"
 "Plural-Forms: nplurals=3; plural=(n%10==1 && n%100!=11 ? 0 : n != 0 ? 1 : "
 "2)\n"
->>>>>>> bb6ffadc
 
 #: ../rhnplugin.py:52
 msgid "There was an error communicating with RHN."
@@ -86,11 +75,4 @@
 msgstr ""
 
 #~ msgid "RHN support will be disabled."
-<<<<<<< HEAD
-#~ msgstr "RHN atbalsts tiks izslēgts."
-
-#~ msgid "Either --version, or no commands entered"
-#~ msgstr "Savādāk --version, vai arī komandas nav ievadītas"
-=======
-#~ msgstr "RHN atbalsts tiks izslēgts."
->>>>>>> bb6ffadc
+#~ msgstr "RHN atbalsts tiks izslēgts."