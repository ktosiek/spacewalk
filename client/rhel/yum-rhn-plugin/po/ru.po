# SOME DESCRIPTIVE TITLE.
# Copyright (C) YEAR THE PACKAGE'S COPYRIGHT HOLDER
# This file is distributed under the same license as the PACKAGE package.
#
# Vladimir Lazarenko <vlad@lazarenko.net>, 2004.
# Yulia Poyarkova <ypoyarko@redhat.com>, 2006.
# Leonid Kanter <leon@geon.donetsk.ua>, 2003.
# Yulia <ypoyarko@redhat.com>, 2006, 2007, 2010.
# Miroslav Suchý <msuchy@redhat.com>, 2011.
# Alexander Ivanov <hrafn@hrafn.me>, 2011.
# Andrew Martynov <andrewm@inventa.ru>, 2004, 2005.
msgid ""
msgstr ""
"Project-Id-Version: Spacewalk\n"
"Report-Msgid-Bugs-To: \n"
<<<<<<< HEAD
"POT-Creation-Date: 2011-07-19 12:06+0200\n"
"PO-Revision-Date: 2011-02-15 16:23+1100\n"
"Last-Translator: \n"
"Language-Team: Russian\n"
"Language: \n"
"MIME-Version: 1.0\n"
"Content-Type: text/plain; charset=UTF-8\n"
"Content-Transfer-Encoding: 8bit\n"
"X-Generator: KBabel 1.11.4\n"
"Plural-Forms:  nplurals=3; plural=(n%10==1 && n%100!=11 ? 0 : n%10>=2 && n"
"%10<=4 && (n%100<10 || n%100>=20) ? 1 : 2);\n"
=======
"POT-Creation-Date: 2011-07-19 17:38+0200\n"
"PO-Revision-Date: 2011-06-20 17:55+0000\n"
"Last-Translator: hrafn <hrafn@hrafn.me>\n"
"Language-Team: Russian <trans-ru@lists.fedoraproject.org>\n"
"Language: ru\n"
"MIME-Version: 1.0\n"
"Content-Type: text/plain; charset=UTF-8\n"
"Content-Transfer-Encoding: 8bit\n"
"Plural-Forms: nplurals=3; plural=(n%10==1 && n%100!=11 ? 0 : n%10>=2 && n"
"%10<=4 && (n%100<10 || n%100>=20) ? 1 : 2)\n"
>>>>>>> bb6ffadc

#: ../rhnplugin.py:52
msgid "There was an error communicating with RHN."
msgstr "Ошибка при обращении к RHN."

#: ../rhnplugin.py:101
<<<<<<< HEAD
=======
#, fuzzy
>>>>>>> bb6ffadc
msgid "RHN Satellite or RHN Classic support will be disabled."
msgstr "Поддержка каналов RHN будет отключена."

#. If non-root notify user RHN repo not accessible
#: ../rhnplugin.py:105
msgid ""
"*Note* Red Hat Network repositories are not listed below. You must run this "
"command as root to access RHN repositories."
msgstr ""
"*Примечание* Этот список не содержит репозитории Red Hat Network. Чтобы "
"получить к ним доступ, выполните эту команду в режиме root."

#: ../rhnplugin.py:120
msgid "There was an error parsing the RHN proxy settings."
msgstr "Ошибка при обработке настроек прокси-сервера RHN."

#: ../rhnplugin.py:134
msgid "This system is not registered with RHN."
msgstr "Эта система не зарегистрирована в RHN."

#: ../rhnplugin.py:139
msgid "RHN channel support will be disabled."
msgstr "Поддержка каналов RHN будет отключена."

#: ../rhnplugin.py:143
msgid "This system is not subscribed to any channels."
msgstr "Эта система не подписана на каналы"

#: ../rhnplugin.py:147
msgid ""
"This system may not be a registered to RHN. SystemId could not be acquired.\n"
msgstr ""
"Возможно, эта система не зарегистрирована в RHN. Не удалось получить "
"SystemID.\n"

#: ../rhnplugin.py:238
msgid "Package profile information could not be sent."
msgstr "Не удалось отправить информацию о профиле пакетов."

#: ../rhnplugin.py:246
msgid "Error Message:"
msgstr "Сообщение:"

#: ../rhnplugin.py:247
msgid "Please run rhn_register as root on this client"
msgstr "Выполните rhn_register в режиме root на этом клиенте"

#: ../rhnplugin.py:326
#, python-format
msgid "Missing required login information for RHN: %s"
<<<<<<< HEAD
msgstr "Отсутствуют необходимые данные для входа в RHN: %s"
=======
msgstr "Отсутствуют необходимые данные для входа в RHN: %s"

#~ msgid "RHN support will be disabled."
#~ msgstr "Поддержка RHN будет отключена"
>>>>>>> bb6ffadc
<|MERGE_RESOLUTION|>--- conflicted
+++ resolved
@@ -13,19 +13,6 @@
 msgstr ""
 "Project-Id-Version: Spacewalk\n"
 "Report-Msgid-Bugs-To: \n"
-<<<<<<< HEAD
-"POT-Creation-Date: 2011-07-19 12:06+0200\n"
-"PO-Revision-Date: 2011-02-15 16:23+1100\n"
-"Last-Translator: \n"
-"Language-Team: Russian\n"
-"Language: \n"
-"MIME-Version: 1.0\n"
-"Content-Type: text/plain; charset=UTF-8\n"
-"Content-Transfer-Encoding: 8bit\n"
-"X-Generator: KBabel 1.11.4\n"
-"Plural-Forms:  nplurals=3; plural=(n%10==1 && n%100!=11 ? 0 : n%10>=2 && n"
-"%10<=4 && (n%100<10 || n%100>=20) ? 1 : 2);\n"
-=======
 "POT-Creation-Date: 2011-07-19 17:38+0200\n"
 "PO-Revision-Date: 2011-06-20 17:55+0000\n"
 "Last-Translator: hrafn <hrafn@hrafn.me>\n"
@@ -36,17 +23,13 @@
 "Content-Transfer-Encoding: 8bit\n"
 "Plural-Forms: nplurals=3; plural=(n%10==1 && n%100!=11 ? 0 : n%10>=2 && n"
 "%10<=4 && (n%100<10 || n%100>=20) ? 1 : 2)\n"
->>>>>>> bb6ffadc
 
 #: ../rhnplugin.py:52
 msgid "There was an error communicating with RHN."
 msgstr "Ошибка при обращении к RHN."
 
 #: ../rhnplugin.py:101
-<<<<<<< HEAD
-=======
 #, fuzzy
->>>>>>> bb6ffadc
 msgid "RHN Satellite or RHN Classic support will be disabled."
 msgstr "Поддержка каналов RHN будет отключена."
 
@@ -97,11 +80,7 @@
 #: ../rhnplugin.py:326
 #, python-format
 msgid "Missing required login information for RHN: %s"
-<<<<<<< HEAD
-msgstr "Отсутствуют необходимые данные для входа в RHN: %s"
-=======
 msgstr "Отсутствуют необходимые данные для входа в RHN: %s"
 
 #~ msgid "RHN support will be disabled."
-#~ msgstr "Поддержка RHN будет отключена"
->>>>>>> bb6ffadc
+#~ msgstr "Поддержка RHN будет отключена"