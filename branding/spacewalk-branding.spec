--- conflicted
+++ resolved
@@ -1,11 +1,6 @@
 Name:       spacewalk-branding
-<<<<<<< HEAD
-Version:    0.2
-Release:    4%{?dist}
-=======
 Version:    0.2.1
 Release:    3%{?dist}
->>>>>>> 9002c5bc
 Summary:    Spacewalk branding data
 
 Group:      Applications/Internet
@@ -50,12 +45,8 @@
 
 %changelog
 * Mon Aug 04 2008  Miroslav Suchy <msuchy@redhat.com>
-<<<<<<< HEAD
-- fix dependecies
-=======
 - fix dependecies, requires spacewalk-html
 - bump version
->>>>>>> 9002c5bc
 
 * Wed Jul 30 2008  Devan Goodwin <dgoodwin@redhat.com> 0.2-2
 - Adding images.
