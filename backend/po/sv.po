--- conflicted
+++ resolved
@@ -9,26 +9,16 @@
 msgstr ""
 "Project-Id-Version: Spacewalk\n"
 "Report-Msgid-Bugs-To: \n"
-<<<<<<< HEAD
-"POT-Creation-Date: 2011-07-19 11:40+0200\n"
-"PO-Revision-Date: 2010-08-07 10:56+0200\n"
-"Last-Translator: Göran Uddeborg <goeran@uddeborg.se>\n"
-"Language-Team: Swedish <tp-sv@listor.tp-sv.se>\n"
-=======
 "POT-Creation-Date: 2011-07-19 14:57+0200\n"
 "PO-Revision-Date: 2011-03-22 15:47+0000\n"
 "Last-Translator: msuchy <msuchy@redhat.com>\n"
 "Language-Team: Swedish (http://www.transifex.net/projects/p/fedora/team/"
 "sv/)\n"
->>>>>>> c9e6dd34
 "Language: sv\n"
 "MIME-Version: 1.0\n"
 "Content-Type: text/plain; charset=UTF-8\n"
 "Content-Transfer-Encoding: 8bit\n"
-<<<<<<< HEAD
-=======
 "Plural-Forms: nplurals=2; plural=(n != 1)\n"
->>>>>>> c9e6dd34
 
 #: ../server/handlers/xmlrpc/queue.py:399
 #, python-format
@@ -1335,10 +1325,6 @@
 msgstr "Fullständig sökväg till filen måste anges"
 
 #: ../common/rhnException.py:322
-<<<<<<< HEAD
-#, fuzzy
-=======
->>>>>>> c9e6dd34
 msgid "Invalid revision number"
 msgstr ""
 
@@ -1413,17 +1399,6 @@
 #~ "Please run rhn_register (or up2date --register on Red Hat Enterprise "
 #~ "Linux 3 or later)\n"
 #~ "as root on this client"
-<<<<<<< HEAD
-#~ msgstr ""
-#~ "Kör rhn_register (eller up2date --register på Red Hat Enterprise Linux 3 "
-#~ "eller senare)\n"
-#~ "som root på denna klient"
-
-#~ msgid ""
-#~ "A user with the supplied e-mail address (%s)\n"
-#~ "    is already registered with Red Hat Network"
-=======
->>>>>>> c9e6dd34
 #~ msgstr ""
 #~ "Kör rhn_register (eller up2date --register på Red Hat Enterprise Linux 3 "
 #~ "eller senare)\n"
