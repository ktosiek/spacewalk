%define rhnroot %{_prefix}/share/rhn
%define rhnconf %{_sysconfdir}/rhn
%define httpdconf %{rhnconf}/satellite-httpd/conf
%define apacheconfd %{_sysconfdir}/httpd/conf.d

Name: spacewalk-backend
Summary: Common programs needed to be installed on the Spacewalk servers/proxies
Group: Applications/Internet
License: GPLv2
Version: 0.5.6
Release: 1%{?dist}
URL:       https://fedorahosted.org/spacewalk
Source0: https://fedorahosted.org/releases/s/p/spacewalk/%{name}-%{version}.tar.gz
BuildRoot: %{_tmppath}/%{name}-%{version}-%{release}-root-%(%{__id_u} -n)
BuildArch: noarch
Requires: python, rpm-python
Requires: rhnlib >= 1.8
BuildRequires: /usr/bin/msgfmt
BuildRequires: /usr/bin/docbook2man
BuildRequires: docbook-utils
Requires(pre): httpd
# we don't really want to require this redhat-release, so we protect
# against installations on other releases using conflicts...
Obsoletes: rhns-common < 5.3.0
Obsoletes: rhns < 5.3.0

%description 
Generic program files needed by the Spacewalk server machines.
This package includes the common code required by all servers/proxies.

%package sql
Summary: Core functions providing SQL connectivity for the RHN backend modules
Group: Applications/Internet
Requires(pre): %{name} = %{version}-%{release}
Requires: python(:DBAPI:oracle)
Obsoletes: rhns-sql < 5.3.0

%description sql
This package contains the basic code that provides SQL connectivity for the Spacewalk
backend modules.

%package server
Summary: Basic code that provides RHN Server functionality
Group: Applications/Internet
Requires(pre): %{name}-sql = %{version}-%{release}
Requires: mod_python
Obsoletes: rhns-server < 5.3.0

%description server
This package contains the basic code that provides server/backend
functionality for a variety of XML-RPC receivers. The architecture is
modular so that you can plug/install additional mdoules for XML-RPC
receivers and get them enabled automatically.

%package xmlrpc
Summary: Handler for /XMLRPC
Group: Applications/Internet
Requires: %{name}-server = %{version}-%{release}
Obsoletes: rhns-server-xmlrpc < 5.3.0
Obsoletes: rhns-xmlrpc < 5.3.0

%description xmlrpc
These are the files required for running the /XMLRPC handler, which
provide the basic support for the registration client (rhn_register)
and the up2date clients.

%package applet
Summary: Handler for /APPLET
Group: Applications/Internet
Requires: %{name}-server = %{version}-%{release}
Obsoletes: rhns-applet < 5.3.0

%description applet
These are the files required for running the /APPLET handler, which
provides the functions for the RHN applet.

%package app
Summary: Handler for /APP
Group: Applications/Internet
Requires: %{name}-server = %{version}-%{release}
Obsoletes: rhns-server-app < 5.3.0
Obsoletes: rhns-app < 5.3.0

%description app
These are the files required for running the /APP handler.
Calls to /APP are used by internal maintenance tools (rhnpush).

%package xp
Summary: Handler for /XP
Group: Applications/Internet
Requires: %{name}-server = %{version}-%{release}
Obsoletes: rhns-server-xp < 5.3.0
Obsoletes: rhns-xp < 5.3.0

%description xp
These are the files required for running the /XP handler.
Calls to /XP are used by tools publicly available (like rhn_package_manager).

%package iss
Summary: Handler for /SAT
Group: Applications/Internet
Requires: %{name}-server = %{version}-%{release}
Obsoletes: rhns-sat < 5.3.0

%description iss
%{name} contains the basic code that provides server/backend
functionality for a variety of XML-RPC receivers. The architecture is
modular so that you can plug/install additional mdoules for XML-RPC
receivers and get them enabled automatically.

This package contains /SAT handler, which provide Inter Spacewalk Sync 
capability.

%package iss-export
Summary: Listener for the Server XML dumper
Group: Applications/Internet
Requires: rpm-python
Requires: %{name}-xml-export-libs = %{version}-%{release}

%description iss-export
%{name} contains the basic code that provides server/backend
functionality for a variety of XML-RPC receivers. The architecture is
modular so that you can plug/install additional mdoules for XML-RPC
receivers and get them enabled automatically.

This package contains listener for the Server XML dumper.

%package config-files-common
Summary: Common files for the Configuration Management project
Group: Applications/Internet
Requires: %{name}-server = %{version}-%{release}
Obsoletes: rhns-config-files-common < 5.3.0

%description config-files-common
Common files required by the Configuration Management project

%package config-files
Summary: Handler for /CONFIG-MANAGEMENT
Group: Applications/Internet
Requires: %{name}-config-files-common = %{version}-%{release}
Obsoletes: rhns-config-files < 5.3.0

%description config-files
This package contains the server-side code for configuration management.

%package config-files-tool
Summary: Handler for /CONFIG-MANAGEMENT-TOOL
Group: Applications/Internet
Requires: %{name}-config-files-common = %{version}-%{release}
Obsoletes: rhns-config-files-tool < 5.3.0

%description config-files-tool
This package contains the server-side code for configuration management tool.

%package upload-server
Summary: Server-side listener for rhn-pkgupload
Group: Applications/Internet
Requires: %{name}-server = %{version}-%{release}
Obsoletes: rhns-upload-server < 5.3.0

%description upload-server
Server-side listener for rhn-pkgupload

%package package-push-server
Summary: Listener for rhnpush (non-XMLRPC version)
Group: Applications/Internet
Requires: %{name}-server = %{version}-%{release}
Obsoletes: rhns-package-push-server < 5.3.0

%description package-push-server
Listener for rhnpush (non-XMLRPC version)

%package tools
Summary: Red Hat Network Services Satellite Tools
Group: Applications/Internet
Requires: %{name}-xmlrpc = %{version}-%{release}
Requires: %{name}-app = %{version}-%{release}
Requires: spacewalk-certs-tools
Requires: spacewalk-admin >= 0.1.1-0
Requires: python-gzipstream
Requires: PyXML
Requires: mod_ssl
Requires: %{name}-xml-export-libs
Requires: cobbler >= 0:1.4
Obsoletes: rhns-satellite-tools < 5.3.0
Obsoletes: spacewalk-backend-satellite-tools <= 0.2.7

%description tools
Various utilities for the Red Hat Network Satellite Server.

%package xml-export-libs
Summary: Red Hat Network XML data exporter
Group: Applications/Internet
Requires: %{name}-server = %{version}-%{release}
%if "%{pythongen}" == "1.5"
Requires: python-iconv
%endif
Obsoletes: rhns-xml-export-libs < 5.3.0

%description xml-export-libs
Libraries required by various exporting tools
XXX To be determined if the proper location is under backend

%prep
%setup -q

%build
make -f Makefile.backend all

%install
rm -rf $RPM_BUILD_ROOT
install -d $RPM_BUILD_ROOT/%{rhnroot}
make -f Makefile.backend install PREFIX=$RPM_BUILD_ROOT ROOT=%{rhnroot} \
    MANDIR=%{_mandir}

%clean
rm -rf $RPM_BUILD_ROOT

%pre server
OLD_SECRET_FILE=%{_var}/www/rhns/server/secret/rhnSecret.py
if [ -f $OLD_SECRET_FILE ]; then
    install -d -m 750 -o root -g apache %{rhnconf}
    mv ${OLD_SECRET_FILE}*  %{rhnconf}
fi

%post server
# Is secret key in our config file?
regex="^[[:space:]]*(server\.|)secret_key[[:space:]]*=.*$"

if egrep -i $regex %{rhnconf}/rhn.conf > /dev/null 2>&1 ; then
    # secret key already there
    rm -f %{rhnconf}/rhnSecret.py*
    exit 0
fi
    
# Generate a secret key if old one is not present
if [ -f %{rhnconf}/rhnSecret.py ]; then
    secret_key=$(PYTHONPATH=%{rhnconf} python -c \
        "from rhnSecret import SECRET_KEY; print SECRET_KEY")
else
    secret_key=$(dd if=/dev/urandom bs=1024 count=1 2>/dev/null | sha1sum - | 
        awk '{print $1}')
fi

echo "server.secret_key = $secret_key" >> %{rhnconf}/rhn.conf
rm -f %{rhnconf}/rhnSecret.py*

%files
%defattr(-,root,root)
%dir %{rhnroot}
%dir %{rhnroot}/common
%{rhnroot}/common/__init__.py*
%{rhnroot}/common/rhn_fcntl.py*
%{rhnroot}/common/rhn_mpm.py*
%{rhnroot}/common/rhn_posix.py*
%{rhnroot}/common/rhn_rpm.py*
%{rhnroot}/common/rhn_timer.py*
%{rhnroot}/common/rhnApache.py*
%{rhnroot}/common/rhnCache.py*
%{rhnroot}/common/rhnConfig.py*
%{rhnroot}/common/rhnException.py*
%{rhnroot}/common/rhnFlags.py*
%{rhnroot}/common/rhnLib.py*
%{rhnroot}/common/rhnLockfile.py*
%{rhnroot}/common/rhnLog.py*
%{rhnroot}/common/rhnMail.py*
%{rhnroot}/common/rhnTB.py*
%{rhnroot}/common/rhnRepository.py*
%{rhnroot}/common/rhnTranslate.py*
%{rhnroot}/common/UserDictCase.py*
%{rhnroot}/common/RPC_Base.py*
%attr(770,root,apache) %dir %{_var}/log/rhn
# config files
%attr(750,root,apache) %dir %{rhnconf}
%attr(750,root,apache) %dir %{rhnconf}/default
%attr(640,root,apache) %{rhnconf}/default/rhn.conf

%files sql
%defattr(-,root,root)
# Need __init__ = share it with rhns-server
%dir %{rhnroot}/server
%{rhnroot}/server/__init__.py*
%dir %{rhnroot}/server/rhnSQL
%{rhnroot}/server/rhnSQL/*

%files server
%defattr(-,root,root)
# modules
%{rhnroot}/server/apacheAuth.py*
%{rhnroot}/server/apacheHandler.py*
%{rhnroot}/server/apacheRequest.py*
%{rhnroot}/server/apacheServer.py*
%{rhnroot}/server/apacheUploadServer.py*
%{rhnroot}/server/byterange.py*
%{rhnroot}/server/rhnAction.py*
%{rhnroot}/server/rhnAuthPAM.py*
%{rhnroot}/server/rhnCapability.py*
%{rhnroot}/server/rhnChannel.py*
%{rhnroot}/server/rhnKickstart.py*
%{rhnroot}/server/rhnDatabaseCache.py*
%{rhnroot}/server/rhnDependency.py*
%{rhnroot}/server/rhnItem.py*
%{rhnroot}/server/rhnPackage.py*
%{rhnroot}/server/rhnPackageUpload.py*
%{rhnroot}/server/rhnHandler.py*
%{rhnroot}/server/rhnImport.py*
%{rhnroot}/server/rhnLib.py*
%{rhnroot}/server/rhnMapping.py*
%{rhnroot}/server/rhnRepository.py*
%{rhnroot}/server/rhnSession.py*
%{rhnroot}/server/rhnUser.py*
%{rhnroot}/server/rhnVirtualization.py*
%{rhnroot}/server/taskomatic.py*
%dir %{rhnroot}/server/rhnServer
%{rhnroot}/server/rhnServer/*
%dir %{rhnroot}/server/importlib
%{rhnroot}/server/importlib/__init__.py*
%{rhnroot}/server/importlib/archImport.py*
%{rhnroot}/server/importlib/backend.py*
%{rhnroot}/server/importlib/backendLib.py*
%{rhnroot}/server/importlib/backendOracle.py*
%{rhnroot}/server/importlib/blacklistImport.py*
%{rhnroot}/server/importlib/channelImport.py*
%{rhnroot}/server/importlib/errataCache.py*
%{rhnroot}/server/importlib/errataImport.py*
%{rhnroot}/server/importlib/headerSource.py*
%{rhnroot}/server/importlib/importLib.py*
%{rhnroot}/server/importlib/kickstartImport.py*
%{rhnroot}/server/importlib/mpmSource.py*
%{rhnroot}/server/importlib/packageImport.py*
%{rhnroot}/server/importlib/packageUpload.py*
%{rhnroot}/server/importlib/productNamesImport.py*
%{rhnroot}/server/importlib/userAuth.py*
%{rhnroot}/server/handlers/__init__.py*

# Repomd stuff
%dir %{rhnroot}/server/repomd
%{rhnroot}/server/repomd/__init__.py*
%{rhnroot}/server/repomd/domain.py*
%{rhnroot}/server/repomd/mapper.py*
%{rhnroot}/server/repomd/repository.py*
%{rhnroot}/server/repomd/view.py*

# the cache
%attr(750,apache,root) %dir %{_var}/cache/rhn
# config files
%attr(640,root,apache) %{rhnconf}/default/rhn_server.conf
# main httpd config
%attr(640,root,apache) %config %{apacheconfd}/zz-spacewalk-server.conf
# logs and other stuff
%config %{_sysconfdir}/logrotate.d/rhn_server
# translations
%{rhnroot}/locale

%files xmlrpc
%defattr(-,root,root) 
%dir %{rhnroot}/server/handlers/xmlrpc
%{rhnroot}/server/handlers/xmlrpc/*
%dir %{rhnroot}/server/action
%{rhnroot}/server/action/*
%dir %{rhnroot}/server/action_extra_data
%{rhnroot}/server/action_extra_data/*
# config files
%attr(640,root,apache) %{rhnconf}/default/rhn_server_xmlrpc.conf
%attr(640,root,apache) %config %{httpdconf}/rhn/xmlrpc.conf
%config %{_sysconfdir}/logrotate.d/rhn_server_xmlrpc

%files applet
%defattr(-,root,root) 
%dir %{rhnroot}/server/handlers/applet
%{rhnroot}/server/handlers/applet/*
# config files
%attr(640,root,apache) %{rhnconf}/default/rhn_server_applet.conf
%attr(640,root,apache) %config %{httpdconf}/rhn/applet.conf
%config %{_sysconfdir}/logrotate.d/rhn_server_applet

%files app
%defattr(-,root,root) 
%dir %{rhnroot}/server/handlers/app
%{rhnroot}/server/handlers/app/*
# config files
%attr(640,root,apache) %{rhnconf}/default/rhn_server_app.conf
%attr(640,root,apache) %config %{httpdconf}/rhn/app.conf
%config %{_sysconfdir}/logrotate.d/rhn_server_app

%files xp
%defattr(-,root,root) 
%dir %{rhnroot}/server/handlers/xp
%{rhnroot}/server/handlers/xp/*
# config files
%attr(640,root,apache) %{rhnconf}/default/rhn_server_xp.conf
%attr(640,root,apache) %config %{httpdconf}/rhn/xp.conf
%config %{_sysconfdir}/logrotate.d/rhn_server_xp

%files iss
%defattr(-,root,root)
%dir %{rhnroot}/server/handlers/sat
%{rhnroot}/server/handlers/sat/*
%config %{_sysconfdir}/logrotate.d/rhn_server_sat
%attr(640,root,apache) %config %{httpdconf}/rhn/sat.conf

%files iss-export
%defattr(-,root,root)

%dir %{rhnroot}/satellite_exporter
%{rhnroot}/satellite_exporter/__init__.py*
%{rhnroot}/satellite_exporter/satexport.py*
%{rhnroot}/satellite_exporter/constants.py*

%dir %{rhnroot}/satellite_exporter/exporter
%{rhnroot}/satellite_exporter/exporter/__init__.py*
%{rhnroot}/satellite_exporter/exporter/dumper.py*
%{rhnroot}/satellite_exporter/exporter/string_buffer.py*
%{rhnroot}/satellite_exporter/exporter/exportLib.py*
%{rhnroot}/satellite_exporter/exporter/xmlWriter.py*

%dir %{rhnroot}/satellite_exporter/handlers
%{rhnroot}/satellite_exporter/handlers/__init__.py*
%{rhnroot}/satellite_exporter/handlers/non_auth_dumper.py*
# config files
%attr(640,root,apache) %config %{httpdconf}/rhn/sat-export-internal.conf
%config %{_sysconfdir}/logrotate.d/rhn_sat_export_internal
%attr(640,root,apache) %{rhnconf}/default/rhn_server_satexport.conf
%attr(640,root,apache) %{rhnconf}/default/rhn_server_satexport_internal.conf


%files config-files-common
%defattr(-,root,root)
%{rhnroot}/server/configFilesHandler.py*
%dir %{rhnroot}/server/config_common
%{rhnroot}/server/config_common/*

%files config-files
%defattr(-,root,root)
%dir %{rhnroot}/server/handlers/config
%{rhnroot}/server/handlers/config/*
%attr(640,root,apache) %{rhnconf}/default/rhn_server_config-management.conf
%attr(640,root,apache) %config %{httpdconf}/rhn/config-management.conf
%config %{_sysconfdir}/logrotate.d/rhn_config_management

%files config-files-tool
%defattr(-,root,root)
%dir %{rhnroot}/server/handlers/config_mgmt
%{rhnroot}/server/handlers/config_mgmt/*
%attr(640,root,apache) %{rhnconf}/default/rhn_server_config-management-tool.conf
%attr(640,root,apache) %config %{httpdconf}/rhn/config-management-tool.conf
%config %{_sysconfdir}/logrotate.d/rhn_config_management_tool

%files upload-server
%defattr(-,root,root)
# Some directories and files are shared with rhns-package-push-server
%dir %{rhnroot}/upload_server
%{rhnroot}/upload_server/__init__.py*
%dir %{rhnroot}/upload_server/handlers
%{rhnroot}/upload_server/handlers/__init__.py*
%{rhnroot}/upload_server/handlers/package
%attr(640,root,apache) %{rhnconf}/default/rhn_server_upload.conf
%attr(640,root,apache) %{rhnconf}/default/rhn_server_upload_package.conf
%config %{_sysconfdir}/logrotate.d/rhn_package_upload
%attr(640,root,apache) %config %{httpdconf}/rhn/pkg-upload.conf

%files package-push-server
%defattr(-,root,root)
# Some directories and files are shared with rhns-upload-server
%dir %{rhnroot}/upload_server
%{rhnroot}/upload_server/__init__.py*
%dir %{rhnroot}/upload_server/handlers
%{rhnroot}/upload_server/handlers/__init__.py*
%{rhnroot}/upload_server/handlers/package_push
%attr(640,root,apache) %{rhnconf}/default/rhn_server_upload.conf
%attr(640,root,apache) %{rhnconf}/default/rhn_server_upload_package-push.conf
%config %{_sysconfdir}/logrotate.d/rhn_package_push
%attr(640,root,apache) %config %{httpdconf}/rhn/package-push.conf

%files tools
%defattr(-,root,root)
%attr(640,root,apache) %{rhnconf}/default/rhn_server_satellite.conf
%config %{_sysconfdir}/logrotate.d/rhn_server_satellite
%attr(755,root,root) %{_bindir}/rhn-charsets
%attr(755,root,root) %{_bindir}/rhn-satellite-activate
%attr(755,root,root) %{_bindir}/rhn-schema-version
%attr(755,root,root) %{_bindir}/rhn-ssl-dbstore
%attr(755,root,root) %{_bindir}/satellite-sync
%attr(755,root,root) %{_bindir}/spacewalk-debug
%attr(755,root,root) %{_bindir}/rhn-satellite-exporter
%attr(755,root,root) %{_bindir}/update-packages
%attr(755,root,root) %{_bindir}/migrate-system-profile
%{rhnroot}/satellite_tools/SequenceServer.py*
%{rhnroot}/satellite_tools/messages.py*
%{rhnroot}/satellite_tools/progress_bar.py*
%{rhnroot}/satellite_tools/req_channels.py*
%{rhnroot}/satellite_tools/satrm.py*
%{rhnroot}/satellite_tools/satsync.py*
%{rhnroot}/satellite_tools/satCerts.py*
%{rhnroot}/satellite_tools/satComputePkgHeaders.py*
%{rhnroot}/satellite_tools/syncCache.py*
%{rhnroot}/satellite_tools/sync_handlers.py*
%{rhnroot}/satellite_tools/rhn_satellite_activate.py*
%{rhnroot}/satellite_tools/rhn_ssl_dbstore.py*
%{rhnroot}/satellite_tools/xmlWireSource.py*
%{rhnroot}/satellite_tools/updatePackages.py*
%{rhnroot}/satellite_tools/migrateSystemProfile.py*
%dir %{rhnroot}/satellite_tools/disk_dumper
%{rhnroot}/satellite_tools/disk_dumper/__init__.py*
%{rhnroot}/satellite_tools/disk_dumper/iss.py*
%{rhnroot}/satellite_tools/disk_dumper/iss_ui.py*
%{rhnroot}/satellite_tools/disk_dumper/iss_isos.py*
%{rhnroot}/satellite_tools/disk_dumper/iss_runcommand.py*
%{rhnroot}/satellite_tools/disk_dumper/iss_actions.py*
%{rhnroot}/satellite_tools/disk_dumper/dumper.py*
%{rhnroot}/satellite_tools/disk_dumper/string_buffer.py*
%config %attr(644,root,apache) %{rhnconf}/default/rhn_server_iss.conf
%{_mandir}/man8/rhn-satellite-exporter.8*
%{_mandir}/man8/rhn-charsets.8*
%{_mandir}/man8/rhn-satellite-activate.8*
%{_mandir}/man8/rhn-schema-version.8*
%{_mandir}/man8/rhn-ssl-dbstore.8*
%{_mandir}/man8/satellite-sync.8*
%{_mandir}/man8/spacewalk-debug.8*
%{_mandir}/man8/migrate-system-profile.8*

%files xml-export-libs
%defattr(-,root,root)
%dir %{rhnroot}/satellite_tools
%{rhnroot}/satellite_tools/__init__.py*
%{rhnroot}/satellite_tools/geniso.py*
%{rhnroot}/satellite_tools/gentree.py*
%{rhnroot}/satellite_tools/xmlDiskDumper.py*
# A bunch of modules shared with satellite-tools
%{rhnroot}/satellite_tools/connection.py*
%{rhnroot}/satellite_tools/diskImportLib.py*
%{rhnroot}/satellite_tools/syncLib.py*
%{rhnroot}/satellite_tools/xmlDiskSource.py*
%{rhnroot}/satellite_tools/xmlSource.py*
%dir %{rhnroot}/satellite_tools/exporter
%{rhnroot}/satellite_tools/exporter/__init__.py*
%{rhnroot}/satellite_tools/exporter/exporter.py*
%{rhnroot}/satellite_tools/exporter/exportLib.py*
%{rhnroot}/satellite_tools/exporter/xmlWriter.py*

# $Id$
%changelog
<<<<<<< HEAD
* Wed Feb 11 2009 Pradeep Kilambi <pkilambi@redhat.com> 
- taskomatic based repomd changes

* Thu Jan 22 2009 Pradeep Kilambi <pkilambi@redhat.com> 
=======
* Thu Feb 12 2009 Miroslav Suchý <msuchy@redhat.com> 0.5.6-1
- move logs from /var/tmp to /var/log/nocpulse

* Tue Feb 10 2009 Pradeep Kilambi <pkilambi@redhat.com> 0.5.5-1
- bz#368711 bz#480063

* Mon Feb 09 2009 Pradeep Kilambi <pkilambi@redhat.com> 0.5.4-1
- bz475894:fixing the server code to filter out duplicate deps 
  when pushing fedora-10+ packages to channels

* Thu Feb 05 2009 Pradeep Kilambi <pkilambi@redhat.com> 0.5.3-1
- fixing satsync warning.

* Wed Jan 28 2009 Pradeep Kilambi <pkilambi@redhat.com> 0.5.2-1
>>>>>>> d4995d6e
- removing rhel-instnum dep requires and associated unsed code

* Tue Jan 20 2009 Miroslav Suchý <msuchy@redhat.com> 0.5.1-1
- 480757 - fix filenames generation in repomd for custom channels
- change Source0 to point to fedorahosted.org

* Thu Jan 15 2009 Pradeep Kilambi 0.4.22-1
- include migrate-system-profile.8 file in the spec

* Thu Jan 15 2009 Milan Zazrivec 0.4.20-1
- include migrate-system-profile manual page

* Wed Jan 14 2009 Dave Parker <dparker@redhat.com> 0.4.18-1
- bz461162 added rule to redirect port 80 requests to /rpc/api to /rhn/rpc/api

* Tue Jan 13 2009 Mike McCune <mmccune@gmail.com> 0.4.15-1
- 461162 - for some reason with our new httpd rework this rewrite rule needs 
  to be in both config files.  Filed space05 bug: 479911 to address this.

* Tue Jan 13 2009 Michael Mraka <michael.mraka@redhat.com> 0.4.13-1
- resolved #479826
- resolved #479825

* Mon Jan 12 2009 Mike McCune <mmccune@gmail.com> 0.4.12-1
- 461162 - get the virtualization provisioning tracking system to work with a :virt system record.
- 479640 - remove conflict with specspo; if it causes problems,
  it should be fixed properly, either in our code or in specspo

* Thu Jan  8 2009 Jan Pazdziora 0.4.10-1
- more changes for nvrea error handling
- changed all references of none to auto w.r.t
  rhnKickstartVirtualizationType
- 467115 - adding a switch so users can turn off same nvrea different
  vendor package uploads
- eliminate satellite-httpd daemon, migrate to 'stock' apache
- 461162 - adding support to push the cobbler profile name down to koan
- 461162 - adding some virt options and spiffifying the virt provisioning page
- 461162 - moving cobbler requirement down to the RPMs that actually use it
- changes are by multiple authors

* Mon Dec 22 2008 Mike McCune <mmccune@gmail.com>
- Adding proper cobbler requirement with version

* Fri Dec 19 2008 Dave Parker <dparker@redhat.com> 0.4.9-1
- Reconfigured backed to use stock apache server rather than satellite-httpd

* Thu Dec 18 2008 Pradeep Kilambi <pkilambi@redhat.com> 0.4.9-1
- 476055 - fixing sat activation to work by setting the right handler
- 457629 - multiarch support for errata updates

* Fri Dec 12 2008 Jan Pazdziora 0.4.8-1
- 476212 - adding Requires rhel-instnum
- 461162 - remove profile label parameter from the spacewalk-koan call chain
- 461162 - fix problem w/ backend/satellite_tools makefile
- 461162 - remove spacewalk-cobbler-sync as well
- set close-on-exec on log files

* Wed Dec 10 2008 Miroslav Suchy <msuchy@redhat.com> 0.4.7-1
- fix build errors and finish removing of cobbler-spacewalk-sync and 
  spacewalk-cobbler-sync from tools subpackage

* Mon Dec  8 2008 Michael Mraka <michael.mraka@redhat.com> 0.4.6-1
- fixed Obsoletes: rhns-* < 5.3.0

* Thu Dec 5 2008 Partha Aji <paji@redhat.com>
- Removed spacewalk-cobbler-sync & cobbler-spacewalk-sync from tools package

* Wed Nov 18 2008 Partha Aji <paji@redhat.com>
- Added spacewalk-cobbler-sync to tools package

* Mon Nov 17 2008 Devan Goodwin <dgoodwin@redhat.com> 0.4.5-1
- Expand rhnSQL PostgreSQL support.
- Fix rhnSQL connection re-use for both Oracle and PostgreSQL.

* Tue Nov 11 2008 Dave Parker <dparker@redhat.com>
- Added cobbler-spacewalk-sync to tools package

* Thu Nov  6 2008 Devan Goodwin <dgoodwin@redhat.com> 0.4.4-1
- Adding initial support for PostgreSQL.

* Sun Nov  2 2008  Pradeep Kilambi <pkilambi@redhat.com> 0.3.3-1
- fixed the auth issue for registration and iss auth handlers

* Fri Oct 24 2008  Jesus M. Rodriguez <jesusr@redhat.com> 0.3.2-1
- renaming the local exporter

* Fri Oct 10 2008  Pradeep Kilambi <pkilambi@redhat.com>
- support for inter spacewalk sync

* Thu Oct  9 2008  Pradeep Kilambi <pkilambi@redhat.com>
- packaging iss-export dump hanlder

* Thu Oct  9 2008  Miroslav Suchy <msuchy@redhat.com>
- add -iss package for handling ISS

* Wed Sep 24 2008 Milan Zazrivec 0.3.1-1
- bumped version for spacewalk 0.3
- fixed package obsoletes

* Wed Sep  3 2008 jesus rodriguez <jesusr@redhat.com> 0.2.4-1
- rebuilding

* Wed Sep  3 2008 Pradeep Kilambi <pkilambi@redhat.com>
- fixing rhnpush to be able to push packages associating to channels

* Wed Sep  3 2008 Devan Goodwin <dgoodwin@redhat.com> 0.2.3-1
- Fixing bug with chown vs chmod.

* Tue Sep  2 2008 Milan Zazrivec 0.2.2-1
- bumped version for tag-release
- removed python-sgmlop, PyXML from spacewalk-backend-server requirements

* Tue Aug 19 2008 Mike McCune 0.1.2-1
- moving requirement for spacewalk-admin version to proper 0.1

* Mon Aug 04 2008  Miroslav Suchy <msuchy@redhat.com> 0.1.2-0
- rename package to spacewalk-server
- cleanup spec

* Mon Jun 30 2008 Pradeep Kilambi <pkilambi@redhat.com>
- including spacewalk-debug tool

* Thu Jun 12 2008 Pradeep Kilambi <pkilambi@redhat.com>
- clean up hosted specific handlers

* Thu Jun 12 2008 Pradeep Kilambi <pkilambi@redhat.com> 5.2.0-9
- updated to use default httpd from distribution

* Thu Sep  6 2007 Jan Pazdziora <jpazdziora@redhat.com>
- updated to use default httpd from distribution

* Thu May 17 2007 Clifford Perry <cperry@redhat.com>
- adding satComputePkgHeaders.py to rhns-satellite-tools. Needed for upgrades

* Wed Apr 11 2007 Pradeep Kilambi <pkilambi@redhat.com>
- removing rhns-soa from backend.spec
- removing hosted specific handlers

* Tue Dec 12 2006 Jesus Rodriguez <jesusr@redhat.com>
- Added rhns-soa package

* Thu Nov 30 2006 Ryan Newberry <rnewberr@redhat.com>
- Updated some files defs to handle the fact that .pyc and .pyo files
  are generated on RHEL5 for geniso.py and gentree.py

* Wed Nov 08 2006 Bret McMillan <bretm@redhat.com>
- remove the preun trigger that nukes the cache, too expensive an operation
  to happen each and every time

* Thu Nov 02 2006 James Bowes <jbowes@redhat.com>
- Remove rhnpush (it has its own spec file now).

* Fri Oct 20 2006 James Bowes <jbowes@redhat.com>
- Replace cheetah with hand-coded xml generation.

* Wed Oct 11 2006 James Bowes <jbowes@redhat.com>
- Include template file for other.xml

* Mon Jul 17 2006 James Bowes <jbowes@redhat.com>
- Add repository metadata generation files.

* Sun Feb 19 2006 Bret McMillan <bretm@redhat.com>
- make rhns-[xp/app/bugzilla] conflict with specspo

* Fri Jul  1 2005 Joel Martin <jmartin@redhat.com> 4.0.0-131
- Makefile.defs python compile searches PATH for python

* Mon Jun  6 2005 Mihai Ibanescu <misa@redhat.com> 4.0.0-106
- split rhns-sql out of rhns-server, to allow for this piece of functionality
  without needing mod_python etc.

* Mon Oct 11 2004 Todd Warner <taw@redhat.com>
- removed rmchannel

* Mon Aug 09 2004 Todd Warner <taw@redhat.com>
- send-satellite-debug executable and manpage pulled

* Tue Jul 06 2004 Todd Warner <taw@redhat.com>
- rhns-shared goes away. Code moves to rhns-certs-tools elsewhere.
- rhn-ssl-dbstore and associated files added.

* Tue Jun 15 2004 Todd Warner <taw@redhat.com>
- new RPM: rhns-shared

* Tue Jun 01 2004 Todd Warner <taw@redhat.com>
- rhn_satellite_activate.py added to spec file.

* Fri May 28 2004 Todd Warner <taw@redhat.com>
- rhn-charsets and manpage added to satellite-tools.
  Thanks to Cliff Perry <cperry@redhat.com> for the script.

* Tue Mar 30 2004 Mihai Ibanescu <misa@redhat.com>
- rhns-upload-server and rhns-package-push-server added to this tree

* Thu Dec 11 2003 Todd Warner <taw@redhat.com>
- rhn-satellite-activate and manpage added to satellite-tools.

* Thu Dec 11 2003 Todd Warner <taw@redhat.com>
- rhn-schema-version and manpage added to satellite-tools.

* Thu Oct 16 2003 Mihai Ibanescu <misa@redhat.com>
- action_error renamed to action_extra_data

* Mon Jul 28 2003 Todd Warner <taw@redhat.com>
- rhnpush.8 (man page) in the rhnpush RPM now instead of satellite-tools (oops)

* Fri Jun  6 2003 Todd Warner <taw@redhat.com>
- man pages added: satellite-debug.8, send-satellite-debug.8, & rhnpush.8

* Thu May  8 2003 Mihai Ibanescu <misa@redhat.com>
- rhns-xml-export-libs depends on python-iconv

* Tue Apr 15 2003 Todd Warner <taw@redhat.com>
- added a number of .py files to the satellite_tools lineup.
- added a number of .py files to the server/importLib lineup.

* Thu Apr  3 2003 Mihai Ibanescu <misa@redhat.com>
- xml-export-libs owns the satellite_tools dir (and therefore also needs
  __init__)

* Tue Mar 18 2003 Todd Warner <taw@redhat.com>
- added rhnLockfile.py. Used by various commandline tools (e.g. satellite-sync).
- rhnFlock.py is no longer used (previously used for locking down log files).

* Tue Mar 11 2003 Cristian Gafton <gafton@redhat.com>
- add hourly crons to rhns-tools

* Fri Feb 28 2003 Mihai Ibanescu <misa@redhat.com>
- Added server/action_error/*

* Fri Jan 31 2003 Mihai Ibanescu <misa@redhat.com>
- Attempt to sanitize the satellite_ttols dir: added xml-export-libs

* Mon Jan 27 2003 Mihai Ibanescu <misa@redhat.com>
- Requires PyXML

* Mon Jan 14 2003 Todd Warner <taw@redhat.com>
- moved ownership of the /var/cache/rhn directory to the rhns-server rpm.
  It's really a server/satellite thang.
- blow away the cache upon uninstallation.

* Mon Jan 13 2003 Mihai Ibanescu <misa@redhat.com>
- Added rmchannel

* Thu Nov  7 2002 Mihai Ibanescu <misa@redhat.com>
- Fixed bug 77463

* Tue Nov  5 2002 Mihai Ibanescu <misa@redhat.com>
- rhnpush should not require rhns-server. rhnpush doesn't even need rhns.
  Bug 77371

* Tue Oct 29 2002 Todd Warner <taw@redhat.com>
- satellite-import goes away.

* Mon Oct  7 2002 Cristian Gafton <gafton@redhat.com>
- updated the tools subpackage

* Wed Oct  2 2002 Mihai Ibanescu <misa@redhat.com>
- added rhns-applet
- removed the requirements imposed by the build system

* Thu Sep 19 2002 Todd Warner <taw@redhat.com>
- rhns shouldn't require DCOracle.
- rhnDefines.py is no longer a part of rhns.

* Wed Sep 11 2002 Todd Warner <taw@redhat.com>
- s/python-clap/python-optik
- appearantly we forgot to require python-optik for satellite-tools as well.

* Tue Aug 20 2002 Cristian Gafton <gafton@redhat.com>
- add satellite-tools back; my split efforts are failing one by one...

* Mon Aug 19 2002 Cristian Gafton <gafton@redhat.com>
- add rhnpush to the mix

* Wed Aug  7 2002 Cristian Gafton <gafton@redhat.com>
- merged the former rhns-notification spec file in too (now as rhns-tools)
- fix post, which should not be tagged to the server package
- renamed some conig files to math their package names better
- merged the spec files for rhns-common and rhns-server into a single
  one. Now the rhns-common package is called simply rhns

* Thu Jul 25 2002 Cristian Gafton <gafton@redhat.com>
- renaming of the default config files
- add per subpackage logrotate files

* Mon Jun 17 2002 Mihai Ibanescu <misa@redhat.com>
- bugzilla component name changed

* Tue Jun 11 2002 Todd Warner <taw@redhat.com>
- bugzilla specific code pulled out of the app_internal RPM and given its own.

* Fri May 31 2002 Todd Warner <taw@redhat.com>
- adding server/rhnPackage.py

* Tue May 21 2002 Cristian Gafton <gafton@redhat.com>
- fix location of config files
- get rid of the RHNS usage
- fix the license fields
- moved rhn_server_satellite.conf back in the rhns-server-sat package
- add defattr to all subpackages
- fix default permissions for config files (apache should be able to
  read them, but not change them)

* Thu May 16 2002 Todd Warner <taw@redhat.com>
- rhn_server_satellite.conf was double serviced in the main server and in sat.
  It is used by satellite-tools as well so needs to reside in rhns-server.

* Wed May 15 2002 Todd Warner <taw@redhat.com>
- httpd.conf.sample file should be a real conf file (..._xmlrpc.httpd.conf).

* Tue May 14 2002 Cristian Gafton <gafton@redhat.com>
- add support for multiple release building

* Tue Apr 23 2002 Cristian Gafton <gafton@redhat.com>
- add rhnHandler

* Thu Apr 18 2002 Todd Warner <taw@redhat.com>
- took out references to rhnslib
- fixed sat stuff.
- added *.httpd.conf files.
- added *.httpd.conf.sample file.
- rhnImport.py* was missing.
- server/handlers/__init__.py* was missing.

* Wed Apr 17 2002 Cristian Gafton <gafton@redhat.com>
- add rhnMapping, apacheHandler and rhnServer
- minor reorg to the files section - still need to figure out if we
  need to ship the whole importlib to all subpackages....

* Wed Apr 17 2002 Mihai Ibanescu <misa@redhat.com>
- /var/up2date/ no longer needed: replaced with /var/cache/rhn
- split rhns-server-{xmlrpc,sat,app,xp}

* Tue Apr 16 2002 Cristian Gafton <gafton@redhat.com>
- add rhnChannel, rhnRPM, rhnUser

* Fri Mar 15 2002 Todd Warner <taw@redhat.com>
- rhnServerLogRotate --> rhn_server in the logrotate directory.

* Thu Mar 14 2002 Todd Warner <taw@redhat.com>
- preun's added that rpmsave the rhn.conf file upon rpm -e.
  This was chosen in opposition to making rhn.conf a config'ed
  file... which has its own side-effects.

* Wed Mar 13 2002 Cristian Gafton <gafton@redhat.com>
- update for the new bs

* Sun Mar 10 2002 Todd Warner <taw@redhat.com>
- removed old obsoletes that simply don't matter.

* Fri Mar  8 2002 Mihai Ibanescu <misa@redhat.com>
- defined rhnconf
- added {rhnroot}/server/conf/rhn.conf

* Thu Mar 07 2002 Todd Warner <taw@redhat.com>
- new common/rhnConfig.py methodology
- server/rhnConfig.py gone
- rhnConfigCheck.py gone
- siteConfig.py no longer relevant
- /etc/rhn/rhn.conf stuff added.
- give ownership of /etc/rhn/rhn.conf to apache
- added log rotation crap.
- fixed a couple of install section errors.

* Wed Oct 17 2001 Todd Warner <taw@redhat.com>
- change location of server specific en/ and ro/ directories.
- small comment/description changes.
- changelog has consistent spacing now.

* Fri Aug 10 2001 Cristian Gafton <gafton@redhat.com>
- track rhnSecret.py as a ghost file

* Mon Jul 30 2001 Mihai Ibanescu <misa@redhat.com>
- Added server/action/*

* Mon Jul 23 2001 Mihai Ibanescu <misa@redhat.com>
- Added a requires for a specific version of rpm-python, since we are sending
  the headers with a digest attached.
  
* Thu Jul 12 2001 Mihai Ibanescu <misa@redhat.com>
- siteConfig.py is now config(noreplace) since it was screwing up the
  already-installed siteConfig.py
  
* Mon Jul 10 2001 Todd Warner <taw@redhat.com>
- /var/log/rhns --> /var/log/rhn to match rhnConfig.py

* Mon Jul  9 2001 Cristian Gafton <gafton@redhat.com>
- get rid of the -head package and integrate everything in the rhns-server

* Mon Jul  9 2001 Mihai Ibanescu <misa@redhat.com>
- Added an explicit dependency on python-xmlrpc >= 1.4.4
- Added /var/log/rhns

* Sun Jul 08 2001 Todd Warner <taw@redhat.com>
- unified and now install config files properly

* Tue Jul  3 2001 Cristian Gafton <gafton@redhat.com>
- no more webapp

* Fri Jun 29 2001 Mihai Ibanescu <misa@redhat.com>
- Added /var/up2date/list as a dir

* Tue Jun 19 2001 Cristian Gafton <gafton@redhat.com>
- rename the base package to rhns-server
- import the version and release from the version file

* Mon Jun 18 2001 Mihai Ibanescu <misa@rehdat.com>
- Rebuild

* Fri Jun 15 2001 Mihai Ibanescu <misa@redhat.com>
- Built packages as noarch
- Added a postinstall script to generate the secret
- RPM_BUILD_ROOT is created by the install stage

* Thu Jun 14 2001 Cristian Gafton <gafton@redhat.com>
- siteConfig is now nstalled by Makefile; no need to touch it
- make siteConfig common with the proxy package

* Thu Jun 14 2001 Mihai Ibanescu <misa@redhat.com>
- Added some files 
- Fixed the install stage
- Added dependency on rhns-common

* Tue Jun 12 2001 Cristian Gafton <gafton@redhat.com>
- rework for the new layout

* Fri Mar 16 2001 Cristian Gafton <gafton@redhat.com> 
- deploy the new code layout
- ship a compiled version of config as well
- don't ship default config files that open holes to the world

* Fri Mar 16 2001 Adrian Likins <alikins@redhat.com>
- add the bugzilla_errata stuff to app packages

* Mon Mar 12 2001 Cristian Gafton <gafton@redhat.com> 
- get rid of the bsddbmodule source code (unused in the live site)
<|MERGE_RESOLUTION|>--- conflicted
+++ resolved
@@ -540,17 +540,11 @@
 
 # $Id$
 %changelog
-<<<<<<< HEAD
-* Wed Feb 11 2009 Pradeep Kilambi <pkilambi@redhat.com> 
-- taskomatic based repomd changes
-
-* Thu Jan 22 2009 Pradeep Kilambi <pkilambi@redhat.com> 
-=======
+* Tue Feb 10 2009 Pradeep Kilambi <pkilambi@redhat.com> 0.5.5-1
+- bz#368711 bz#480063
+
 * Thu Feb 12 2009 Miroslav Suchý <msuchy@redhat.com> 0.5.6-1
 - move logs from /var/tmp to /var/log/nocpulse
-
-* Tue Feb 10 2009 Pradeep Kilambi <pkilambi@redhat.com> 0.5.5-1
-- bz#368711 bz#480063
 
 * Mon Feb 09 2009 Pradeep Kilambi <pkilambi@redhat.com> 0.5.4-1
 - bz475894:fixing the server code to filter out duplicate deps 
@@ -560,7 +554,6 @@
 - fixing satsync warning.
 
 * Wed Jan 28 2009 Pradeep Kilambi <pkilambi@redhat.com> 0.5.2-1
->>>>>>> d4995d6e
 - removing rhel-instnum dep requires and associated unsed code
 
 * Tue Jan 20 2009 Miroslav Suchý <msuchy@redhat.com> 0.5.1-1
