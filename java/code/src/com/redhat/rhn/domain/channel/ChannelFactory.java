--- conflicted
+++ resolved
@@ -670,7 +670,6 @@
     }
     
     /**
-<<<<<<< HEAD
      * List all accessible base channels for an org
      * @param org the org doing the searching
      * @return list of custom channels
@@ -680,7 +679,9 @@
         params.put("org", org);
         return singleton.listObjectsByNamedQuery(
                 "Channel.findAllBaseChannels", params);
-=======
+    }
+
+    /**
      * List all child channels of the given parent regardless of the user
      * @param parent the parent channel
      * @return list of children of the parent 
@@ -690,6 +691,5 @@
         params.put("parent", parent);
         return singleton.listObjectsByNamedQuery(
                 "Channel.listAllChildren", params);
->>>>>>> 30b2698d
     }
 }