--- conflicted
+++ resolved
@@ -7,11 +7,7 @@
 Summary: Spacewalk Java site packages
 Group: Applications/Internet
 License: GPLv2
-<<<<<<< HEAD
-Version: 0.3.4
-=======
 Version: 0.3.5
->>>>>>> 1b85e835
 Release: 1%{?dist}
 # This src.rpm is cannonical upstream
 # You can obtain it using this set of commands
@@ -218,12 +214,9 @@
 %attr(644, root, root) %{_usr}/share/rhn/lib/rhn.jar
 
 %changelog
-<<<<<<< HEAD
-=======
 * Wed Oct 22 2008 Jesus M. Rodriguez <jesusr@redhat.com> 0.3.5-1
 - fix stringtree-spec Requires
 
->>>>>>> 1b85e835
 * Wed Oct 22 2008 Jesus M. Rodriguez <jesusr@redhat.com> 0.3.4-1
 - add stringtree-spec (Build)Requires
 
